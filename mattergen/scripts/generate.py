# Copyright (c) Microsoft Corporation.
# Licensed under the MIT License.

import os
from pathlib import Path
from typing import Literal
from mattergen.diffusion.diffusion_loss import make_combined_loss


import fire

from mattergen.common.data.types import TargetProperty
from mattergen.common.utils.data_classes import PRETRAINED_MODEL_NAME, MatterGenCheckpointInfo
from mattergen.generator import CrystalGenerator


def main(
    output_path: str,
    pretrained_name: PRETRAINED_MODEL_NAME | None = None,
    model_path: str | None = None,
    batch_size: int = 64,
    num_batches: int = 1,
    config_overrides: list[str] | None = None,
    checkpoint_epoch: Literal["best", "last"] | int = "last",
    properties_to_condition_on: TargetProperty | None = None,
    sampling_config_path: str | None = None,
    sampling_config_name: str = "default",
    sampling_config_overrides: list[str] | None = None,
    record_trajectories: bool = True,
    diffusion_guidance_factor: float | None = None,
    strict_checkpoint_loading: bool = True,
    target_compositions: list[dict[str, int]] | None = None,
    guidance: dict | None = None,
    diffusion_loss_weight: float = 1.0,
    print_loss: bool = False,
):
    """
    Evaluate diffusion model against molecular metrics.

    Args:
        model_path: Path to DiffusionLightningModule checkpoint directory.
        output_path: Path to output directory.
        config_overrides: Overrides for the model config, e.g., `model.num_layers=3 model.hidden_dim=128`.
        properties_to_condition_on: Property value to draw conditional sampling with respect to. When this value is an empty dictionary (default), unconditional samples are drawn.
        sampling_config_path: Path to the sampling config file. (default: None, in which case we use `DEFAULT_SAMPLING_CONFIG_PATH` from explorers.common.utils.utils.py)
        sampling_config_name: Name of the sampling config (corresponds to `{sampling_config_path}/{sampling_config_name}.yaml` on disk). (default: default)
        sampling_config_overrides: Overrides for the sampling config, e.g., `condition_loader_partial.batch_size=32`.
        load_epoch: Epoch to load from the checkpoint. If None, the best epoch is loaded. (default: None)
        record: Whether to record the trajectories of the generated structures. (default: True)
        strict_checkpoint_loading: Whether to raise an exception when not all parameters from the checkpoint can be matched to the model.
        target_compositions: List of dictionaries with target compositions to condition on. Each dictionary should have the form `{element: number_of_atoms}`. If None, the target compositions are not conditioned on.
           Only supported for models trained for crystal structure prediction (CSP) (default: None)
        diffusion_loss

    NOTE: When specifying dictionary values via the CLI, make sure there is no whitespace between the key and value, e.g., `--properties_to_condition_on={key1:value1}`.
    """
    assert (
        pretrained_name is not None or model_path is not None
    ), "Either pretrained_name or model_path must be provided."
    assert (
        pretrained_name is None or model_path is None
    ), "Only one of pretrained_name or model_path can be provided."

    if not os.path.exists(output_path):
        os.makedirs(output_path)

    sampling_config_overrides = sampling_config_overrides or []
    config_overrides = config_overrides or []
    # Disable generating element types which are not supported or not in the desired chemical
    # system (if provided).
    config_overrides += [
        "++lightning_module.diffusion_module.model.element_mask_func={_target_:'mattergen.denoiser.mask_disallowed_elements',_partial_:True}"
    ]
    properties_to_condition_on = properties_to_condition_on or {}
    target_compositions = target_compositions or []

    if pretrained_name is not None:
        checkpoint_info = MatterGenCheckpointInfo.from_hf_hub(
            pretrained_name, config_overrides=config_overrides
        )
    else:
        checkpoint_info = MatterGenCheckpointInfo(
            model_path=Path(model_path).resolve(),
            load_epoch=checkpoint_epoch,
            config_overrides=config_overrides,
            strict_checkpoint_loading=strict_checkpoint_loading,
        )
    _sampling_config_path = Path(sampling_config_path) if sampling_config_path is not None else None

    loss_fn = None
    if guidance is not None:
        # Ensure guidance is a dictionary with string keys and numeric values
        if not isinstance(guidance, dict) or not all(
            isinstance(k, str) and (isinstance(v, (int, float)) or isinstance(v, list))
            for k, v in guidance.items()
        ):
            raise ValueError(
                "Guidance must be a dictionary with string keys and numeric values or lists."
            )
        # Create the combined loss function based on the provided guidance
        loss_fn = make_combined_loss(guidance)

    generator = CrystalGenerator(
        checkpoint_info=checkpoint_info,
        properties_to_condition_on=properties_to_condition_on,
        batch_size=batch_size,
        num_batches=num_batches,
        sampling_config_name=sampling_config_name,
        sampling_config_path=_sampling_config_path,
        sampling_config_overrides=sampling_config_overrides,
        record_trajectories=record_trajectories,
        diffusion_guidance_factor=(
            diffusion_guidance_factor if diffusion_guidance_factor is not None else 0.0
        ),
        target_compositions_dict=target_compositions,
        diffusion_loss_fn=loss_fn,           # NEW
        diffusion_loss_weight=diffusion_loss_weight,   # NEW
        print_loss=print_loss,  # NEW
    )
    generator.generate(output_dir=Path(output_path))


def _main():
    # use fire instead of argparse to allow for the specification of dictionary values via the CLI
    #fire.Fire(main)
    #this line is for debugging purposes, to run the script directly
<<<<<<< HEAD
    fire.Fire(main, command='"results/chemical_system/Pd-Ni-H_guided"   --pretrained-name=chemical_system   --batch_size=500   --properties_to_condition_on="{\'chemical_system\':\'Pd-Ni-H\'}"   --record_trajectories=False   --diffusion_guidance_factor=2.0   --guidance="{\'volume\': 30.935}"   --diffusion_loss_weight=1   --print_loss=True')
=======
    fire.Fire(main, command='"results/chemical_system/Pd-Ni-H_non_guided"   --pretrained-name=chemical_system   --batch_size=500   --properties_to_condition_on="{\'chemical_system\':\'Pd-Ni-H\'}"   --record_trajectories=False   --diffusion_guidance_factor=2.0   --guidance="{\'volume\': 30.935}"   --diffusion_loss_weight=0.0   --print_loss=True')
>>>>>>> 54420048


if __name__ == "__main__":
    _main()
#mattergen-generate "results/chemical_system/Pd-Ni-H_test"   --pretrained-name=chemical_system   --batch_size=1   --properties_to_condition_on="{'chemical_system':'Pd-Ni-H'}"   --record_trajectories=False   --diffusion_guidance_factor=2.0   --guidance="{'volume': 30.935}"   --diffusion_loss_weight=1   --print_loss=True<|MERGE_RESOLUTION|>--- conflicted
+++ resolved
@@ -124,11 +124,7 @@
     # use fire instead of argparse to allow for the specification of dictionary values via the CLI
     #fire.Fire(main)
     #this line is for debugging purposes, to run the script directly
-<<<<<<< HEAD
-    fire.Fire(main, command='"results/chemical_system/Pd-Ni-H_guided"   --pretrained-name=chemical_system   --batch_size=500   --properties_to_condition_on="{\'chemical_system\':\'Pd-Ni-H\'}"   --record_trajectories=False   --diffusion_guidance_factor=2.0   --guidance="{\'volume\': 30.935}"   --diffusion_loss_weight=1   --print_loss=True')
-=======
     fire.Fire(main, command='"results/chemical_system/Pd-Ni-H_non_guided"   --pretrained-name=chemical_system   --batch_size=500   --properties_to_condition_on="{\'chemical_system\':\'Pd-Ni-H\'}"   --record_trajectories=False   --diffusion_guidance_factor=2.0   --guidance="{\'volume\': 30.935}"   --diffusion_loss_weight=0.0   --print_loss=True')
->>>>>>> 54420048
 
 
 if __name__ == "__main__":
